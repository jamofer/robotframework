--- conflicted
+++ resolved
@@ -55,9 +55,6 @@
 Nicolae Chedea                 Float parameters in FOR IN RANGE (2.8.7)
 Jared Hellman                  Custom keyword names (2.9)
                                Embedded arguments for library keywords (2.9)
-<<<<<<< HEAD
-Ed Brannin                     FOR ... IN ZIP (2.9)
-=======
 Vinicius K. Ruoso              Support multiple listeners per library (2.9)
 Joseph Lorenzini               Exposed ERROR log level for keywords (2.9)
->>>>>>> 8e775733
+Ed Brannin                     FOR ... IN ZIP, FOR ... IN ENUMERATE (2.9)