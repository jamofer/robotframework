--- conflicted
+++ resolved
@@ -166,19 +166,6 @@
         self._verify(While())
         self._verify(While().body.create_iteration())
 
-<<<<<<< HEAD
-    def test_while_name(self):
-        assert_equal(While().name, '')
-        assert_equal(While('$x > 0').name, '$x > 0')
-        assert_equal(While('True', '1 minute').name, 'True | limit=1 minute')
-        assert_equal(While(limit='1 minute').name, 'limit=1 minute')
-        assert_equal(While('True', '1 s', 'Error message').name,
-                     'True | limit=1 s | on_limit_message=Error message')
-        assert_equal(While(on_limit_message='Error message').name,
-                     'on_limit_message=Error message')
-
-=======
->>>>>>> 0c88fc03
     def test_break_continue_return(self):
         for cls in Break, Continue, Return:
             self._verify(cls())
@@ -342,6 +329,10 @@
         assert_equal(While('$x > 0').name, '$x > 0')
         assert_equal(While('True', '1 minute').name, 'True | limit=1 minute')
         assert_equal(While(limit='1 minute').name, 'limit=1 minute')
+        assert_equal(While('True', '1 s', 'Error message').name,
+                     'True | limit=1 s | on_limit_message=Error message')
+        assert_equal(While(on_limit_message='Error message').name,
+                     'on_limit_message=Error message')
 
 
 class TestBody(unittest.TestCase):
